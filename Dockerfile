--- conflicted
+++ resolved
@@ -1,8 +1,4 @@
-<<<<<<< HEAD
-FROM golang:1.24rc1-alpine3.20 AS build
-=======
-FROM golang:1.23.5-alpine3.20 AS build
->>>>>>> be7d5745
+FROM golang:1.24rc2-alpine3.20 AS build
 MAINTAINER info@c2fmzq.org
 RUN apk update && apk upgrade
 RUN apk add ca-certificates bluefish
