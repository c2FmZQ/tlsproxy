--- conflicted
+++ resolved
@@ -4,10 +4,7 @@
 
 require (
 	github.com/beevik/etree v1.4.1
-<<<<<<< HEAD
 	github.com/c2FmZQ/ech v0.0.0-20250105180459-68581fcebb55
-=======
->>>>>>> 94aa5b71
 	github.com/c2FmZQ/storage v0.2.4
 	github.com/c2FmZQ/tpm v0.4.0
 	github.com/fxamacker/cbor/v2 v2.7.0
@@ -20,17 +17,10 @@
 	github.com/pires/go-proxyproto v0.8.0
 	github.com/quic-go/quic-go v0.48.2
 	github.com/russellhaering/goxmldsig v1.4.0
-<<<<<<< HEAD
-	golang.org/x/crypto v0.31.0
-	golang.org/x/net v0.33.0
-	golang.org/x/sys v0.29.0
-	golang.org/x/time v0.8.0
-=======
 	golang.org/x/crypto v0.32.0
 	golang.org/x/net v0.34.0
 	golang.org/x/sys v0.29.0
 	golang.org/x/time v0.9.0
->>>>>>> 94aa5b71
 	gopkg.in/yaml.v3 v3.0.1
 	software.sslmate.com/src/go-pkcs12 v0.5.0
 )
@@ -39,14 +29,9 @@
 	github.com/go-task/slim-sprig/v3 v3.0.0 // indirect
 	github.com/google/go-tpm v0.9.3 // indirect
 	github.com/google/pprof v0.0.0-20241210010833-40e02aabc2ad // indirect
-<<<<<<< HEAD
 	github.com/hashicorp/go-cleanhttp v0.5.2 // indirect
-	github.com/jonboulle/clockwork v0.4.0 // indirect
-	github.com/onsi/ginkgo/v2 v2.22.0 // indirect
-=======
 	github.com/jonboulle/clockwork v0.5.0 // indirect
 	github.com/onsi/ginkgo/v2 v2.22.2 // indirect
->>>>>>> 94aa5b71
 	github.com/quic-go/qpack v0.5.1 // indirect
 	github.com/x448/float16 v0.8.4 // indirect
 	go.uber.org/mock v0.5.0 // indirect
