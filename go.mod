module github.com/c2FmZQ/tlsproxy

go 1.24

require (
	github.com/beevik/etree v1.5.1
	github.com/c2FmZQ/ech v0.3.6
	github.com/c2FmZQ/ech/publish v0.1.2
	github.com/c2FmZQ/ech/quic v0.3.6
	github.com/c2FmZQ/quic-go-api v0.53.0
	github.com/c2FmZQ/storage v0.2.5
	github.com/c2FmZQ/tpm v0.4.1
	github.com/fxamacker/cbor/v2 v2.8.0
	github.com/go-test/deep v1.1.0
	github.com/golang-jwt/jwt/v5 v5.2.2
	github.com/google/go-tpm-tools v0.4.5
	github.com/gorilla/websocket v1.5.3
	github.com/hashicorp/go-retryablehttp v0.7.8
	github.com/hashicorp/golang-lru/v2 v2.0.7
	github.com/pires/go-proxyproto v0.8.1
	github.com/russellhaering/goxmldsig v1.5.0
	golang.org/x/crypto v0.39.0
	golang.org/x/net v0.41.0
	golang.org/x/sys v0.33.0
	golang.org/x/time v0.12.0
	gopkg.in/yaml.v3 v3.0.1
	software.sslmate.com/src/go-pkcs12 v0.5.0
)

require (
	github.com/google/go-cmp v0.7.0 // indirect
	github.com/google/go-tpm v0.9.5 // indirect
<<<<<<< HEAD
	github.com/google/pprof v0.0.0-20250607225305-033d6d78b36a // indirect
=======
>>>>>>> 107efa5b
	github.com/hashicorp/go-cleanhttp v0.5.2 // indirect
	github.com/jonboulle/clockwork v0.5.0 // indirect
	github.com/kr/text v0.2.0 // indirect
	github.com/quic-go/qpack v0.5.1 // indirect
	github.com/quic-go/quic-go v0.53.0 // indirect
	github.com/x448/float16 v0.8.4 // indirect
	go.uber.org/mock v0.5.2 // indirect
	golang.org/x/mod v0.25.0 // indirect
	golang.org/x/sync v0.15.0 // indirect
	golang.org/x/text v0.26.0 // indirect
	golang.org/x/tools v0.34.0 // indirect
<<<<<<< HEAD
=======
	google.golang.org/protobuf v1.36.5 // indirect
>>>>>>> 107efa5b
)<|MERGE_RESOLUTION|>--- conflicted
+++ resolved
@@ -30,10 +30,6 @@
 require (
 	github.com/google/go-cmp v0.7.0 // indirect
 	github.com/google/go-tpm v0.9.5 // indirect
-<<<<<<< HEAD
-	github.com/google/pprof v0.0.0-20250607225305-033d6d78b36a // indirect
-=======
->>>>>>> 107efa5b
 	github.com/hashicorp/go-cleanhttp v0.5.2 // indirect
 	github.com/jonboulle/clockwork v0.5.0 // indirect
 	github.com/kr/text v0.2.0 // indirect
@@ -45,8 +41,5 @@
 	golang.org/x/sync v0.15.0 // indirect
 	golang.org/x/text v0.26.0 // indirect
 	golang.org/x/tools v0.34.0 // indirect
-<<<<<<< HEAD
-=======
 	google.golang.org/protobuf v1.36.5 // indirect
->>>>>>> 107efa5b
 )