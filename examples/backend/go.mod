--- conflicted
+++ resolved
@@ -16,13 +16,9 @@
 	github.com/decred/dcrd/dcrec/secp256k1/v4 v4.4.0 // indirect
 	github.com/goccy/go-json v0.10.5 // indirect
 	github.com/golang-jwt/jwt/v4 v4.5.2 // indirect
-<<<<<<< HEAD
-	github.com/google/pprof v0.0.0-20250607225305-033d6d78b36a // indirect
-=======
 	github.com/google/go-cmp v0.7.0 // indirect
 	github.com/kr/pretty v0.1.0 // indirect
 	github.com/kr/text v0.2.0 // indirect
->>>>>>> 107efa5b
 	github.com/lestrrat-go/backoff/v2 v2.0.8 // indirect
 	github.com/lestrrat-go/blackmagic v1.0.4 // indirect
 	github.com/lestrrat-go/httpcc v1.0.1 // indirect
@@ -38,9 +34,6 @@
 	golang.org/x/sys v0.33.0 // indirect
 	golang.org/x/text v0.26.0 // indirect
 	golang.org/x/tools v0.34.0 // indirect
-<<<<<<< HEAD
-=======
 	gopkg.in/check.v1 v1.0.0-20180628173108-788fd7840127 // indirect
->>>>>>> 107efa5b
 	gopkg.in/yaml.v3 v3.0.1 // indirect
 )