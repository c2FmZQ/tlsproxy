# TLSPROXY Release Notes

## Next

### :star2: New feature

* Add support for Encrypted Client Hello. When `ech:` is set in `config.yaml`, tlsproxy handles ECH as a Client-Facing Server with a Split Mode Topology as specified in https://datatracker.ietf.org/doc/html/draft-ietf-tls-esni/. See [ECH](https://github.com/c2FmZQ/tlsproxy/blob/main/docs/ECH.md)

### :wrench: Misc

* Use os.Root for static file isolation
* Update go dependencies:
  * upgraded github.com/google/pprof v0.0.0-20241210010833-40e02aabc2ad => v0.0.0-20250121033306-997b0b79cac0
<<<<<<< HEAD
>>>>>>> go1.24-main
=======
  * upgraded github.com/quic-go/quic-go v0.48.2 => v0.49.0
>>>>>>> 97712a5f

## v0.14.2

### :wrench: Misc

* Update go dependencies:
  * upgraded github.com/c2FmZQ/storage v0.2.3 => v0.2.4
  * upgraded github.com/c2FmZQ/tpm v0.3.1 => v0.4.0
  * upgraded github.com/google/go-tpm v0.9.1 => v0.9.3
  * upgraded github.com/jonboulle/clockwork v0.4.0 => v0.5.0
  * upgraded github.com/onsi/ginkgo/v2 v2.22.0 => v2.22.2
  * upgraded golang.org/x/crypto v0.31.0 => v0.32.0
  * upgraded golang.org/x/exp v0.0.0-20241210194714-1829a127f884 => v0.0.0-20250106191152-7588d65b2ba8
  * upgraded golang.org/x/net v0.32.0 => v0.34.0
  * upgraded golang.org/x/sys v0.28.0 => v0.29.0
  * upgraded golang.org/x/time v0.8.0 => v0.9.0
  * upgraded golang.org/x/tools v0.28.0 => v0.29.0

## v0.14.1

### :wrench: Misc

* Simplify the PKI client-side code and remove the service worker.

## v0.14.0

### :star2: New feature

* Add a built-in certificate authority for SSH. It is enabled with the top-level `sshCertificateAuthorities` field in the config file.
  * This CA issues SSH user certificates with the current user's email address as both `Key ID` and `Principal`. It only works when SSO is enabled.
  * User authorization is done by adding a line like this to the user's `.ssh/authorized_keys` file:
```
cert-authority,principals="<email>" <CA's public key>
```

### :star: Feature improvement

* Add an option to exclude some path prefixes from SSO enforcement.

### :wrench: Misc

* Update go dependencies:
  * upgraded github.com/google/pprof v0.0.0-20241203143554-1e3fdc7de467 => v0.0.0-20241210010833-40e02aabc2ad
  * upgraded golang.org/x/crypto v0.29.0 => v0.31.0
  * upgraded golang.org/x/exp v0.0.0-20241108190413-2d47ceb2692f => v0.0.0-20241210194714-1829a127f884
  * upgraded golang.org/x/net v0.31.0 => v0.32.0
  * upgraded golang.org/x/sync v0.9.0 => v0.10.0
  * upgraded golang.org/x/sys v0.27.0 => v0.28.0
  * upgraded golang.org/x/text v0.20.0 => v0.21.0
  * upgraded golang.org/x/tools v0.27.0 => v0.28.0

## v0.13.2

### :wrench: Misc

* Update go: 1.23.4
* Update go dependencies:
  * upgraded github.com/google/pprof v0.0.0-20241101162523-b92577c0c142 => v0.0.0-20241203143554-1e3fdc7de467
  * upgraded github.com/onsi/ginkgo/v2 v2.21.0 => v2.22.0
  * upgraded github.com/quic-go/quic-go v0.48.1 => v0.48.2

## v0.13.1

### :wrench: Bug fix

* Fix goroutine and connection leak with websockets.

## v0.13.0

### :star2: New feature

* Add support for forwarding WebSocket requests to arbitrary TCP servers. WebSockets were already forwarded transparently to backends before, and that is not changing. The new feature lets tlsproxy itself handle the WebSocket request and forward them to any TCP servers. The content of BinaryMessages is streamed to the remote server, and data received from the server is sent back to the client also as BinaryMessages.
  * This is used by [SSH Term](https://github.com/c2FmZQ/sshterm).

## v0.12.0

### :star: Feature improvement

* Improve passkey authentication to support WebAuthn devices without discoverable credentials.

### :wrench: Misc

* Update go dependencies:
  * upgraded golang.org/x/crypto v0.28.0 => v0.29.0
  * upgraded golang.org/x/exp v0.0.0-20241009180824-f66d83c29e7c => v0.0.0-20241108190413-2d47ceb2692f
  * upgraded golang.org/x/mod v0.21.0 => v0.22.0
  * upgraded golang.org/x/net v0.30.0 => v0.31.0
  * upgraded golang.org/x/sync v0.8.0 => v0.9.0
  * upgraded golang.org/x/sys v0.26.0 => v0.27.0
  * upgraded golang.org/x/text v0.19.0 => v0.20.0
  * upgraded golang.org/x/time v0.7.0 => v0.8.0
  * upgraded golang.org/x/tools v0.26.0 => v0.27.0

## v0.11.1

### :wrench: Bug fix

* Add missing lock that might affect the use of `tlsCertificates`.

## v0.11.0

### :star2: New features

* Add a configuration option to filter out logged data. See `LogFilter` in [config.go](https://github.com/c2FmZQ/tlsproxy/blob/main/proxy/config.go). This can be set at the top level config, the backend level config, or both.
* Add support for TLS certificates stored locally. See `tlsCertificates` in [config.go](https://github.com/c2FmZQ/tlsproxy/blob/main/proxy/config.go).

### :wrench: Misc

* Update go: 1.23.3
* Update go dependencies:
  * upgraded github.com/google/pprof v0.0.0-20241008150032-332c0e1a4a34 => v0.0.0-20241101162523-b92577c0c142
  * upgraded github.com/onsi/ginkgo/v2 v2.20.2 => v2.21.0
  * upgraded go.uber.org/mock v0.4.0 => v0.5.0
  * upgraded golang.org/x/exp v0.0.0-20241004190924-225e2abe05e6 => v0.0.0-20241009180824-f66d83c29e7c
* Testing:
  * When testing with the `--use-ephemeral-certificate-manager` flag, the ephemeral CA cert and key will be saved if the `CERTMANAGER_STATE_FILE` environment variable is set.

## v0.10.9

### :wrench: Bug fix

* Another fix for `content-length: -1`. The change in v0.10.7 broke HTTP POST requests.

### :wrench: Misc

* Update go dependencies:
  * upgraded github.com/quic-go/quic-go v0.47.0 => v0.48.1

## v0.10.8

### :wrench: Misc

* Update go dependencies:
  * upgraded github.com/google/pprof v0.0.0-20240910150728-a0b0bb1d4134 => v0.0.0-20241008150032-332c0e1a4a34
  * upgraded github.com/pires/go-proxyproto v0.7.0 => v0.8.0
  * upgraded golang.org/x/crypto v0.27.0 => v0.28.0
  * upgraded golang.org/x/exp v0.0.0-20240909161429-701f63a606c0 => v0.0.0-20241004190924-225e2abe05e6
  * upgraded golang.org/x/net v0.29.0 => v0.30.0
  * upgraded golang.org/x/sys v0.25.0 => v0.26.0
  * upgraded golang.org/x/text v0.18.0 => v0.19.0
  * upgraded golang.org/x/time v0.6.0 => v0.7.0
  * upgraded golang.org/x/tools v0.25.0 => v0.26.0

## v0.10.7

### :wrench: Bug fix

* Don't send `content-length: -1` to backends. This caused `400` errors in some configurations. This bug was introduced in v0.10.6.

### :wrench: Misc

* Update go: 1.23.2

## v0.10.6

### :wrench: Misc

* Update to quic-go [v0.47.0](https://github.com/quic-go/quic-go/releases/tag/v0.47.0). The release notes point out that a bug in go 1.23 is causing problems with quic. So, we're also setting go version in `go.mod` back to `1.22.0` for now.
* Update go dependencies:
  * upgraded github.com/google/pprof v0.0.0-20240903155634-a8630aee4ab9 => v0.0.0-20240910150728-a0b0bb1d4134
  * upgraded github.com/quic-go/qpack v0.5.0 => v0.5.1
  * upgraded github.com/quic-go/quic-go v0.46.0 => v0.47.0
  * upgraded golang.org/x/exp v0.0.0-20240904232852-e7e105dedf7e => v0.0.0-20240909161429-701f63a606c0
  * upgraded golang.org/x/tools v0.24.0 => v0.25.0

## v0.10.5

### :wrench: Misc

* Update go: 1.23.1
* Update go dependencies:
  * upgraded github.com/google/pprof v0.0.0-20240727154555-813a5fbdbec8 => v0.0.0-20240903155634-a8630aee4ab9
  * upgraded github.com/onsi/ginkgo/v2 v2.19.1 => v2.20.2
  * upgraded github.com/quic-go/qpack v0.4.0 => v0.5.0
  * upgraded golang.org/x/crypto v0.26.0 => v0.27.0
  * upgraded golang.org/x/exp v0.0.0-20240719175910-8a7402abbf56 => v0.0.0-20240904232852-e7e105dedf7e
  * upgraded golang.org/x/mod v0.20.0 => v0.21.0
  * upgraded golang.org/x/net v0.28.0 => v0.29.0
  * upgraded golang.org/x/sys v0.23.0 => v0.25.0
  * upgraded golang.org/x/text v0.17.0 => v0.18.0
  * upgraded software.sslmate.com/src/go-pkcs12 v0.4.0 => v0.5.0

## v0.10.4

### :wrench: Misc

* Update go: 1.22.6
* Update go dependencies:
  * upgraded github.com/beevik/etree v1.4.0 => v1.4.1
  * upgraded github.com/google/pprof v0.0.0-20240625030939-27f56978b8b0 => v0.0.0-20240727154555-813a5fbdbec8
  * upgraded github.com/onsi/ginkgo/v2 v2.19.0 => v2.19.1
  * upgraded github.com/quic-go/quic-go v0.45.2 => v0.46.0
  * upgraded golang.org/x/crypto v0.25.0 => v0.26.0
  * upgraded golang.org/x/exp v0.0.0-20240707233637-46b078467d37 => v0.0.0-20240719175910-8a7402abbf56
  * upgraded golang.org/x/mod v0.19.0 => v0.20.0
  * upgraded golang.org/x/net v0.27.0 => v0.28.0
  * upgraded golang.org/x/sync v0.7.0 => v0.8.0
  * upgraded golang.org/x/sys v0.22.0 => v0.23.0
  * upgraded golang.org/x/text v0.16.0 => v0.17.0
  * upgraded golang.org/x/time v0.5.0 => v0.6.0
  * upgraded golang.org/x/tools v0.23.0 => v0.24.0

## v0.10.3

### :wrench: Misc

* Pick up bug fixes in the quic-go package.
* Update go dependencies:
  * upgraded github.com/quic-go/quic-go v0.45.1 => v0.45.2
  * upgraded golang.org/x/crypto v0.24.0 => v0.25.0
  * upgraded golang.org/x/exp v0.0.0-20240613232115-7f521ea00fb8 => v0.0.0-20240707233637-46b078467d37
  * upgraded golang.org/x/mod v0.18.0 => v0.19.0
  * upgraded golang.org/x/net v0.26.0 => v0.27.0
  * upgraded golang.org/x/sys v0.21.0 => v0.22.0
  * upgraded golang.org/x/tools v0.22.0 => v0.23.0

## v0.10.2

### :wrench: Misc

* Same as v0.10.0. The v0.10.0 docker image was created before the golang linux/amd64 was ready. So, it used linux/386 instead. v0.10.2 should be OK.

## v0.10.1

### :wrench: Misc

* Same as v0.10.0. ~The v0.10.0 docker image was created before the golang linux/amd64 was ready. So, it used linux/386 instead. v0.10.1 should be OK.~

## v0.10.0

### :star: Feature improvements

* When `forwardHttpHeaders` is used, special keywords are automatically expanded from the header values:
  * `${NETWORK}` is either tcp or udp.
  * `${LOCAL_ADDR}` is the local address of the network connection.
  * `${REMOTE_ADDR}` is the remote address of the network connection.
  * `${LOCAL_IP}` is the local IP address of the network connection.
  * `${REMOTE_IP}` is the remote IP address of the network connection.
  * `${SERVER_NAME}` is the server name requested by the client.
  * `${JWT:xxxx}` expands to the value of claim `xxxx` from the ID token.

### :wrench: Misc

* Update go: 1.22.5
* Update go dependencies:
  * upgraded github.com/fxamacker/cbor/v2 v2.6.0 => v2.7.0
  * upgraded github.com/google/pprof v0.0.0-20240528025155-186aa0362fba => v0.0.0-20240625030939-27f56978b8b0
  * upgraded golang.org/x/exp v0.0.0-20240604190554-fc45aab8b7f8 => v0.0.0-20240613232115-7f521ea00fb8

## v0.9.1

### :wrench: Misc

* Update go dependencies:
  * upgraded github.com/quic-go/quic-go v0.45.0 => v0.45.1

## v0.9.0

### :star: Feature improvements

* Add `forwardHttpHeaders` to set HTTP headers in the forwarded HTTP requests. Headers that already exist are overwritten.

### :wrench: Misc

* Update go dependencies:
  * upgraded github.com/c2FmZQ/storage v0.2.2 => v0.2.3
  * upgraded github.com/c2FmZQ/tpm v0.3.0 => v0.3.1
  * upgraded github.com/google/go-tpm-tools v0.4.3 => v0.4.4
  * upgraded github.com/google/go-tpm v0.9.0 => v0.9.1
  * upgraded github.com/quic-go/quic-go v0.44.0 => v0.45.0

## v0.8.3

### :wrench: Misc

* Update go: 1.22.4
* Update go dependencies:
  * upgraded github.com/google/pprof v0.0.0-20240509144519-723abb6459b7 => v0.0.0-20240528025155-186aa0362fba
  * upgraded github.com/onsi/ginkgo/v2 v2.17.3 => v2.19.0
  * upgraded golang.org/x/crypto v0.23.0 => v0.24.0
  * upgraded golang.org/x/exp v0.0.0-20240506185415-9bf2ced13842 => v0.0.0-20240604190554-fc45aab8b7f8
  * upgraded golang.org/x/mod v0.17.0 => v0.18.0
  * upgraded golang.org/x/net v0.25.0 => v0.26.0
  * upgraded golang.org/x/sys v0.20.0 => v0.21.0
  * upgraded golang.org/x/text v0.15.0 => v0.16.0
  * upgraded golang.org/x/tools v0.21.0 => v0.22.0

## v0.8.2

### :wrench: Bug fix

* Sign OCSP responses with RSA or ECDSA keys.

### :wrench: Misc

* Update go dependencies:
  * upgraded github.com/beevik/etree v1.3.0 => v1.4.0
  * upgraded github.com/google/pprof v0.0.0-20240507183855-6f11f98ebb1c => v0.0.0-20240509144519-723abb6459b7
  * upgraded github.com/quic-go/quic-go v0.43.1 => v0.44.0

## v0.8.1

### :star: Feature improvements

* Only allow GET and HEAD methods for static files.
* Sanitize the request path before comparing to local endpoints, e.g. `//.sso` redirects to `/.sso`
* Add a `sanitizePath` option to backends. When true (default), request paths are sanitized before they are sent to the backends.

### :wrench: Misc

* Update go: 1.22.3
* Update go dependencies:
  * upgraded github.com/google/pprof v0.0.0-20240422182052-72c8669ad3e7 => v0.0.0-20240507183855-6f11f98ebb1c
  * upgraded github.com/onsi/ginkgo/v2 v2.17.1 => v2.17.3
  * upgraded golang.org/x/crypto v0.22.0 => v0.23.0
  * upgraded golang.org/x/exp v0.0.0-20240416160154-fe59bbe5cc7f => v0.0.0-20240506185415-9bf2ced13842
  * upgraded golang.org/x/net v0.24.0 => v0.25.0
  * upgraded golang.org/x/sys v0.19.0 => v0.20.0
  * upgraded golang.org/x/text v0.14.0 => v0.15.0
  * upgraded golang.org/x/tools v0.20.0 => v0.21.0

## v0.8.0

### :star2: New features

* Serve static files from a local filesystem when `documentRoot:` is set.

### :wrench: Misc

* Upgrade github.com/quic-go/quic-go v0.42.0 => v0.43.1

## v0.7.2

### :wrench: Misc

* Update the tpm library to pick up a bug fix. The saved TPM keys would become invalid after a reboot. This only affected configurations with `hwBacked: true`.

## v0.7.1

### :wrench: Misc

* Update go dependencies:
  * upgraded github.com/google/pprof v0.0.0-20240402174815-29b9bb013b0f => v0.0.0-20240422182052-72c8669ad3e7
  * upgraded golang.org/x/crypto v0.21.0 => v0.22.0
  * upgraded golang.org/x/exp v0.0.0-20240325151524-a685a6edb6d8 => v0.0.0-20240416160154-fe59bbe5cc7f
  * upgraded golang.org/x/mod v0.16.0 => v0.17.0
  * upgraded golang.org/x/net v0.23.0 => v0.24.0
  * upgraded golang.org/x/sys v0.18.0 => v0.19.0
  * upgraded golang.org/x/tools v0.19.0 => v0.20.0

## v0.7.0

### :star2: New features

* Add `hwBacked` option. When enabled, hardware-backed cryptographic keys are used to:
  * encrypt local data (the data cannot be used or recovered on a different device),
  * sign authentication tokens,
  * sign the PKI certificates, OCSP responses, and CRLs.
* Add `--quiet` flag. When set (or the `TLSPROXY_QUIET` env variable is `true`), logging is turned off after tlsproxy starts.

### :wrench: Misc

* Release binaries and container images are now signed.
* Update go: 1.22.2
* Update go dependencies:
  * upgraded github.com/quic-go/quic-go v0.41.0 => v0.42.0

## v0.6.4

* Update go: 1.22.1
* Update go dependencies

## v0.6.3

* Reduce lock contention in passkey manager.

## v0.6.2

* Update go: 1.22.0
* Log HTTP protocol upgrades.
* Fix bug that prevented PKI admins from revoking certificates.
* Improve heap & lock profiling.
* Reduce lock contention.

## v0.6.1

* Fix WebSocket connections when `backendProto` is set to something other than `http/1.1`.

## v0.6.0

* Starting with v0.6.0, tlsproxy is built with QUIC & HTTP/3 support by default. Binaries without QUIC can still be built with `-tags noquic`.
* Add support for QUIC datagrams.

## v0.5.2

* Report outbound connections on the metrics page.
* Improve how http3 connections are handled.
* Update go dependencies:
  * upgraded github.com/google/pprof v0.0.0-20231229205709-960ae82b1e42 => v0.0.0-20240117000934-35fc243c5815
  * upgraded github.com/onsi/ginkgo/v2 v2.13.2 => v2.14.0
  * upgraded github.com/quic-go/quic-go v0.40.1 => v0.41.0
  * upgraded golang.org/x/exp v0.0.0-20240103183307-be819d1f06fc => v0.0.0-20240112132812-db7319d0e0e3
  * upgraded golang.org/x/tools v0.16.1 => v0.17.0

## v0.5.1

* Prevent backend connections from being re-used by other clients when PROXY protocol is enabled.

## v0.5.0

* Add support for the PROXY protocol for incoming connections. See the `AcceptProxyHeaderFrom` config option.
* Fix bug with the handling of the PROXY protocol header with TLS backends. The header was sent after the TLS handshake instead of before.
* Fix bug that prevented logins with passkeys on non default ports when ForceReAuth is set. (introduced in v0.4.4)
* Log aborted ReverseProxy requests more gracefully.
* Update go: 1.21.6
* Update go dependencies:
  * upgraded github.com/beevik/etree v1.2.0 => v1.3.0
  * upgraded github.com/google/pprof v0.0.0-20231212022811-ec68065c825e => v0.0.0-20231229205709-960ae82b1e42
  * upgraded golang.org/x/crypto v0.17.0 => v0.18.0
  * upgraded golang.org/x/exp v0.0.0-20231226003508-02704c960a9b => v0.0.0-20240103183307-be819d1f06fc
  * upgraded golang.org/x/net v0.19.0 => v0.20.0
  * upgraded golang.org/x/sys v0.15.0 => v0.16.0

## v0.4.4

* Improve user experience with the passkey login screen.
* Fix small accounting bug in ingress metrics.
* Apply the forward rate limit to http requests. Before, the rate limit was only applied to incoming connections.

## v0.4.3

* Add support for the OIDC `hd` param (https://developers.google.com/identity/openid-connect/openid-connect#hd-param).
* Return the proper TLS error when a QUIC client requests an unknown server name and/or alpn protocol.
* Return the proper TLS error when a client certificate is revoked.
* Refactor / improve the handling of QUIC connections.

## v0.4.2

* Minor changes to the metrics page: combine runtime and memory profile, add config.
* Remove the /config endpoint.
* Refactor HTTP handlers. No functional change.

## v0.4.1

* Add a confirmation page before redirecting to the remote identity provider's OIDC or SAML login page.
* Add a nonce cookie to the OIDC login flow.
* Convert the metrics page to HTML.

## v0.4.0

* This version changes these config options:
  * `enableQUIC` now defaults to `true` if the binary is compiled with QUIC support, e.g. `+quic` releases.
  * `alpnProtos` now includes `h3` by default when QUIC is enabled and mode is one of `HTTP`, `HTTPS`, `QUIC`, `LOCAL`, or `CONSOLE`.
  * `revokeUnusedCertificates` now defaults to `true`, and revocation is only done at the time the proxy starts.

## v0.3.5

* Add missing lock in revoke.go
* Fix bug that could close legitimate connections after a config change.
* Fixed some flaky tests.
* Add backendProto and buildinfo to metrics page.

## v0.3.4

* Add an option to automatically revoke unused _Let's encrypt_ certificates.
* Add a flag to revoke all cached certificates. This is useful when a server is decommissioned or compromised.
* IDN fixes and tests

## v0.3.3

* Implement OCSP stapling.
* Verify the status of client and server certificates when OCSP servers are specified.
* Fix bug that prevented the PKI WASM client from loading on chrome 119.
* Handle Internationalized Domain Names correctly.
* Add an option to refresh the identity used with passkeys (`refreshInterval`).

## v0.3.2

* Use the certificate provided by _Let's Encrypt_ to authenticate with backends when backends require client authentication.
* go: upgraded github.com/quic-go/quic-go v0.40.0 => v0.40.1 (CVE-2023-49295)

## v0.3.1

* Decouple frontend and backend protocols in `mode: http` and `mode: https`. The ALPN protocols that TLSPROXY accepts are specified in `alpnProtos: [...]`, and the protocol to use with the request to the backend is specified with `backendProto: ...`, which defaults to `http/1.1`. The previous behavior was to use the same protocol that the client used. It is still possible to do that by setting `backendProto` explicitly to an empty string.
* Fix QUIC stream direction in metrics.
* Fix persistent config reload every 30 sec in some conditions.

## v0.3.0

* Add support for the PROXY protocol defined by HAProxy. https://github.com/haproxy/haproxy/blob/master/doc/proxy-protocol.txt
* Add QUIC and HTTP/3 support. See [docs/QUIC.md](https://github.com/c2FmZQ/tlsproxy/blob/main/docs/QUIC.md).
* Increase timeouts for proxied HTTP requests to 24 hours for large uploads or downloads.
* Update to go 1.21.5

## v0.2.0

* Add support for the HTTP/2 protocol in reverse proxy mode. This only works when the backend actually supports HTTP/2. So, it is not enabled by default. To enable it, set `alpnProtos: [h2, http/1.1]` on the backend explicitly.
* Add support for routing HTTP requests based on path. By default, all requests go to the same backend servers. When `pathOverrides` is set, some paths can be routed to other servers.

## v0.1.1

* Allow multiple backends with the same server name but different ALPN protos, e.g. one backend could have foo.example.com with the default ALPN protos, and another backend could have foo.example.com with `alpnProtos: [imap]`. If ALPN is not used by the client, the first backend with a matching server name will be used.

## v0.1.0

Let's call this the first _stable_ development release. We'll try to keep decent release notes going forward.

TLSPROXY is primarily a [TLS termination proxy](https://en.wikipedia.org/wiki/TLS_termination_proxy) that uses letsencrypt to provide TLS encryption for any number of TCP or HTTP servers, and any number of server names concurrently on the same port.

Its functionality is similar to an [stunnel](https://www.stunnel.org/) server, but without the need to configure and run [certbot](https://certbot.eff.org/) separately.

TLSPROXY can also be used as a [Reverse Proxy](https://en.wikipedia.org/wiki/Reverse_proxy) for HTTP(S) services, and optionally control access to these services with user authentication and authorization.

Overview of features:

* [x] Use [Let's Encrypt](https://letsencrypt.org/) automatically to get TLS certificates (http-01 & tls-alpn-01 challenges).
* [x] Terminate TLS connections, and forward the data to any TCP server in plaintext.
* [x] Terminate TLS connections, and forward the data to any TLS server. The data is encrypted in transit, but the proxy sees the plaintext.
* [x] Terminate _TCP_ connections, and forward the TLS connection to any TLS server (passthrough). The proxy doesn't see the plaintext.
* [x] Terminate HTTPS connections, and forward the requests to HTTP or HTTPS servers (http/1 only, not recommended with c2fmzq-server).
* [x] TLS client authentication & authorization (when the proxy terminates the TLS connections).
* [x] Built-in Certificate Authority for managing client and backend server TLS certificates.
* [x] User authentication with OpenID Connect, SAML, and/or passkeys (for HTTP and HTTPS connections). Optionally issue JSON Web Tokens (JWT) to authenticated users to use with the backend s
ervices and/or run a local OpenID Connect server for backend services.
* [x] Access control by IP address.
* [x] Routing based on Server Name Indication (SNI), with optional default route when SNI isn't used.
* [x] Simple round-robin load balancing between servers.
* [x] Support any ALPN protocol in TLS, TLSPASSTHROUGH, or TCP mode.
* [x] Use the same TCP address (IPAddr:port) for any number of server names, e.g. foo.example.com and bar.example.com on the same xxx.xxx.xxx.xxx:443.
<|MERGE_RESOLUTION|>--- conflicted
+++ resolved
@@ -11,11 +11,7 @@
 * Use os.Root for static file isolation
 * Update go dependencies:
   * upgraded github.com/google/pprof v0.0.0-20241210010833-40e02aabc2ad => v0.0.0-20250121033306-997b0b79cac0
-<<<<<<< HEAD
->>>>>>> go1.24-main
-=======
   * upgraded github.com/quic-go/quic-go v0.48.2 => v0.49.0
->>>>>>> 97712a5f
 
 ## v0.14.2
 
