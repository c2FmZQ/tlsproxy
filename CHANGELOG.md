--- conflicted
+++ resolved
@@ -1,11 +1,8 @@
 # TLSPROXY Release Notes
 
-<<<<<<< HEAD
 * Refactor HTTP handlers. No functional change.
-=======
 * Minor changes to the metrics page: combine runtime and memory profile, add config.
 * Remove the /config endpoint.
->>>>>>> 4eda8417
 
 ## v0.4.1
 
