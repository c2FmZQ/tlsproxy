--- conflicted
+++ resolved
@@ -1,12 +1,8 @@
 # TLSPROXY Release Notes
 
-<<<<<<< HEAD
 * Add support for the PROXY protocol for incoming connections. See the `AcceptProxyHeaderFrom` config option.
 * Fix bug with the handling of the PROXY protocol header with TLS backends. The header was sent after the TLS handshake instead of before.
-
-=======
 * Log aborted ReverseProxy requests more gracefully.
->>>>>>> 43868d52
 * Update go: 1.21.6
 * Update go dependencies:
   * upgraded github.com/beevik/etree v1.2.0 => v1.3.0
