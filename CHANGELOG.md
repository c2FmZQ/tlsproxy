# TLSPROXY Release Notes

## next

<<<<<<< HEAD
* Add a flag to revoke all cached certificates. This is useful when a server is decommissioned or compromised.
=======
* Implement OCSP stapling.
* Verify the status of client and server certificates when OCSP servers are specified.
* Fix bug that prevented the PKI WASM client from loading on chrome 119.
* Handle Internationalized Domain Names correctly.
* Add an option to refresh the identity used with passkeys (`refreshInterval`).
>>>>>>> 08fb008d

## v0.3.2

* Use the certificate provided by _Let's Encrypt_ to authenticate with backends when backends require client authentication.
* go: upgraded github.com/quic-go/quic-go v0.40.0 => v0.40.1 (CVE-2023-49295)

## v0.3.1

* Decouple frontend and backend protocols in `mode: http` and `mode: https`. The ALPN protocols that TLSPROXY accepts are specified in `alpnProtos: [...]`, and the protocol to use with the request to the backend is specified with `backendProto: ...`, which defaults to `http/1.1`. The previous behavior was to use the same protocol that the client used. It is still possible to do that by setting `backendProto` explicitly to an empty string.
* Fix QUIC stream direction in metrics.
* Fix persistent config reload every 30 sec in some conditions.

## v0.3.0

* Add support for the PROXY protocol defined by HAProxy. https://github.com/haproxy/haproxy/blob/master/doc/proxy-protocol.txt
* Add QUIC and HTTP/3 support. See [docs/QUIC.md](https://github.com/c2FmZQ/tlsproxy/blob/main/docs/QUIC.md).
* Increase timeouts for proxied HTTP requests to 24 hours for large uploads or downloads.
* Update to go 1.21.5

## v0.2.0

* Add support for the HTTP/2 protocol in reverse proxy mode. This only works when the backend actually supports HTTP/2. So, it is not enabled by default. To enable it, set `alpnProtos: [h2, http/1.1]` on the backend explicitly.
* Add support for routing HTTP requests based on path. By default, all requests go to the same backend servers. When `pathOverrides` is set, some paths can be routed to other servers.

## v0.1.1

* Allow multiple backends with the same server name but different ALPN protos, e.g. one backend could have foo.example.com with the default ALPN protos, and another backend could have foo.example.com with `alpnProtos: [imap]`. If ALPN is not used by the client, the first backend with a matching server name will be used.

## v0.1.0

Let's call this the first _stable_ development release. We'll try to keep decent release notes going forward.

TLSPROXY is primarily a [TLS termination proxy](https://en.wikipedia.org/wiki/TLS_termination_proxy) that uses letsencrypt to provide TLS encryption for any number of TCP or HTTP servers, and any number of server names concurrently on the same port.

Its functionality is similar to an [stunnel](https://www.stunnel.org/) server, but without the need to configure and run [certbot](https://certbot.eff.org/) separately.

TLSPROXY can also be used as a [Reverse Proxy](https://en.wikipedia.org/wiki/Reverse_proxy) for HTTP(S) services, and optionally control access to these services with user authentication and authorization.

Overview of features:

* [x] Use [Let's Encrypt](https://letsencrypt.org/) automatically to get TLS certificates (http-01 & tls-alpn-01 challenges).
* [x] Terminate TLS connections, and forward the data to any TCP server in plaintext.
* [x] Terminate TLS connections, and forward the data to any TLS server. The data is encrypted in transit, but the proxy sees the plaintext.
* [x] Terminate _TCP_ connections, and forward the TLS connection to any TLS server (passthrough). The proxy doesn't see the plaintext.
* [x] Terminate HTTPS connections, and forward the requests to HTTP or HTTPS servers (http/1 only, not recommended with c2fmzq-server).
* [x] TLS client authentication & authorization (when the proxy terminates the TLS connections).
* [x] Built-in Certificate Authority for managing client and backend server TLS certificates.
* [x] User authentication with OpenID Connect, SAML, and/or passkeys (for HTTP and HTTPS connections). Optionally issue JSON Web Tokens (JWT) to authenticated users to use with the backend s
ervices and/or run a local OpenID Connect server for backend services.
* [x] Access control by IP address.
* [x] Routing based on Server Name Indication (SNI), with optional default route when SNI isn't used.
* [x] Simple round-robin load balancing between servers.
* [x] Support any ALPN protocol in TLS, TLSPASSTHROUGH, or TCP mode.
* [x] Use the same TCP address (IPAddr:port) for any number of server names, e.g. foo.example.com and bar.example.com on the same xxx.xxx.xxx.xxx:443.
<|MERGE_RESOLUTION|>--- conflicted
+++ resolved
@@ -2,15 +2,12 @@
 
 ## next
 
-<<<<<<< HEAD
-* Add a flag to revoke all cached certificates. This is useful when a server is decommissioned or compromised.
-=======
 * Implement OCSP stapling.
 * Verify the status of client and server certificates when OCSP servers are specified.
 * Fix bug that prevented the PKI WASM client from loading on chrome 119.
 * Handle Internationalized Domain Names correctly.
 * Add an option to refresh the identity used with passkeys (`refreshInterval`).
->>>>>>> 08fb008d
+* Add a flag to revoke all cached certificates. This is useful when a server is decommissioned or compromised.
 
 ## v0.3.2
 
